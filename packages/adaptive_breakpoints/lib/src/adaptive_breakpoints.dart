// Copyright 2020, the Flutter project authors. Please see the AUTHORS file
// for details. All rights reserved. Use of this source code is governed by a
// BSD-style license that can be found in the LICENSE file.
import 'package:flutter/material.dart';

/// Adaptive Window in Material has five different window sizes. Each window size
/// represents a range of devices.
///
/// Extra small represents phones and small tablets in portrait view.
/// Small represents tablets in portrait view and phones in landscape view.
/// Medium represents large tablets in landscape view.
/// Large represents computer screens.
/// Extra large represents large computer screens.
///
/// https://material.io/design/layout/responsive-layout-grid.html#breakpoints
enum AdaptiveWindowType {
<<<<<<< HEAD
  xs,
  sm,
  md,
  lg,
  xl,
=======
  xsmall,
  small,
  medium,
  large,
  xlarge,
>>>>>>> f405aa94
}

/// Used to set custom comparison operators for the [AdaptiveWindowType] enum.
final Map<AdaptiveWindowType, int> _operatorMap = {
<<<<<<< HEAD
  AdaptiveWindowType.xs: 0,
  AdaptiveWindowType.sm: 1,
  AdaptiveWindowType.md: 2,
  AdaptiveWindowType.lg: 3,
  AdaptiveWindowType.xl: 4,
=======
  AdaptiveWindowType.xsmall: 0,
  AdaptiveWindowType.small: 1,
  AdaptiveWindowType.medium: 2,
  AdaptiveWindowType.large: 3,
  AdaptiveWindowType.xlarge: 4,
>>>>>>> f405aa94
};

/// This extension lets you access variables associated with each window type.
extension AdaptiveWindowTypeExtension on AdaptiveWindowType {
  String get name {
    switch (this) {
      case AdaptiveWindowType.xsmall:
        return 'xsmall';
<<<<<<< HEAD
      case AdaptiveWindowType.sm:
        return 'small';
      case AdaptiveWindowType.md:
        return 'medium';
      case AdaptiveWindowType.lg:
=======
      case AdaptiveWindowType.small:
        return 'small';
      case AdaptiveWindowType.medium:
        return 'medium';
      case AdaptiveWindowType.large:
>>>>>>> f405aa94
        return 'large';
      case AdaptiveWindowType.xlarge:
        return 'xlarge';
      default:
        throw AssertionError('Unsupported AdaptiveWindowType');
    }
  }

  RangeValues get widthRangeValues {
    switch (this) {
      case AdaptiveWindowType.xsmall:
        return RangeValues(0, 599);
<<<<<<< HEAD
      case AdaptiveWindowType.sm:
        return RangeValues(600, 1023);
      case AdaptiveWindowType.md:
        return RangeValues(1024, 1439);
      case AdaptiveWindowType.lg:
=======
      case AdaptiveWindowType.small:
        return RangeValues(600, 1023);
      case AdaptiveWindowType.medium:
        return RangeValues(1024, 1439);
      case AdaptiveWindowType.large:
>>>>>>> f405aa94
        return RangeValues(1440, 1919);
      case AdaptiveWindowType.xlarge:
        return RangeValues(1920, double.infinity);
      default:
        throw AssertionError('Unsupported AdaptiveWindowType');
    }
  }

  RangeValues get heightLandscapeRangeValues {
    switch (this) {
      case AdaptiveWindowType.xsmall:
        return RangeValues(0, 359);
<<<<<<< HEAD
      case AdaptiveWindowType.sm:
        return RangeValues(360, 719);
      case AdaptiveWindowType.md:
        return RangeValues(720, 959);
      case AdaptiveWindowType.lg:
=======
      case AdaptiveWindowType.small:
        return RangeValues(360, 719);
      case AdaptiveWindowType.medium:
        return RangeValues(720, 959);
      case AdaptiveWindowType.large:
>>>>>>> f405aa94
        return RangeValues(960, 1279);
      case AdaptiveWindowType.xlarge:
        return RangeValues(1280, double.infinity);
      default:
        throw AssertionError('Unsupported AdaptiveWindowType');
    }
  }

  RangeValues get heightPortraitRangeValues {
    switch (this) {
      case AdaptiveWindowType.xsmall:
        return RangeValues(0, 959);
<<<<<<< HEAD
      case AdaptiveWindowType.sm:
        return RangeValues(360, 1599);
      case AdaptiveWindowType.md:
        return RangeValues(720, 1919);
      case AdaptiveWindowType.lg:
=======
      case AdaptiveWindowType.small:
        return RangeValues(360, 1599);
      case AdaptiveWindowType.medium:
        return RangeValues(720, 1919);
      case AdaptiveWindowType.large:
>>>>>>> f405aa94
        return RangeValues(1920, double.infinity);
      case AdaptiveWindowType.xlarge:
        return RangeValues(1920, double.infinity);
      default:
        throw AssertionError('Unsupported AdaptiveWindowType');
    }
  }

  bool operator <=(Object other) => _operatorMap[this] <= _operatorMap[other];

  bool operator <(Object other) => _operatorMap[this] < _operatorMap[other];

  bool operator >=(Object other) => _operatorMap[this] >= _operatorMap[other];

  bool operator >(Object other) => _operatorMap[this] > _operatorMap[other];
}

/// This class represents the Material breakpoint system entry.
/// https://material.io/design/layout/responsive-layout-grid.html#breakpoints
class BreakpointSystemEntry {
  const BreakpointSystemEntry({
    @required this.range,
    this.portrait,
    this.landscape,
    @required this.adaptiveWindowType,
    @required this.columns,
    @required this.margin,
    @required this.gutter,
  })  : assert(range != null),
        assert(adaptiveWindowType != null),
        assert(columns != null),
        assert(margin != null),
        assert(gutter != null);

  /// The breakpoint range values represents a width range.
  final RangeValues range;

  /// Type of device which uses this breakpoint range in portrait view.
  final String portrait;

  /// Type of device which uses this breakpoint range in landscape view.
  final String landscape;

  /// Material generalizes the device size into five different windows: extra
  /// small, small, medium, large, and extra large.
  ///
  /// The adaptive window represents a set of similar devices. For example, if
  /// you want to create an adaptive layout for phones and small tablets you
  /// would check if your window width is within the range of xsmall and s. If your
  /// user has a bigger window size than you would create a different layout for
  /// larger screens.
  final AdaptiveWindowType adaptiveWindowType;

  /// The number of columns in this breakpoint system entry.
  /// https://material.io/design/layout/responsive-layout-grid.html#columns-gutters-and-margins
  final int columns;

  /// The size of margins in pixels in this breakpoint system entry.
  /// Typically the same as gutters.
  /// https://material.io/design/layout/responsive-layout-grid.html#columns-gutters-and-margins
  final double margin;

  /// The size of gutters in pixels in this breakpoint system entry. Typically
  /// the same as margins.
  ///
  /// Gutters represents the space between the columns.
  ///
  /// https://material.io/design/layout/responsive-layout-grid.html#columns-gutters-and-margins
  final double gutter;
}

/// This list represents the material breakpoint system.
/// https://material.io/design/layout/responsive-layout-grid.html#breakpoints
///
/// This list is in sequential order.
List<BreakpointSystemEntry> breakpointSystem = [
  BreakpointSystemEntry(
    range: RangeValues(0, 359),
    portrait: 'small handset',
    adaptiveWindowType: AdaptiveWindowType.xsmall,
    columns: 4,
    margin: 16.0,
    gutter: 16.0,
  ),
  BreakpointSystemEntry(
    range: RangeValues(360, 399),
    portrait: 'medium handset',
    adaptiveWindowType: AdaptiveWindowType.xsmall,
    columns: 4,
    margin: 16.0,
    gutter: 16.0,
  ),
  BreakpointSystemEntry(
    range: RangeValues(400, 479),
    portrait: 'large handset',
    adaptiveWindowType: AdaptiveWindowType.xsmall,
    columns: 4,
    margin: 16.0,
    gutter: 16.0,
  ),
  BreakpointSystemEntry(
    range: RangeValues(480, 599),
    portrait: 'large handset',
    landscape: 'small handset',
    adaptiveWindowType: AdaptiveWindowType.xsmall,
    columns: 4,
    margin: 16.0,
    gutter: 16.0,
  ),
  BreakpointSystemEntry(
    range: RangeValues(600, 719),
    portrait: 'small tablet',
    landscape: 'medium handset',
<<<<<<< HEAD
    adaptiveWindowType: AdaptiveWindowType.sm,
=======
    adaptiveWindowType: AdaptiveWindowType.small,
>>>>>>> f405aa94
    columns: 8,
    margin: 16.0,
    gutter: 16.0,
  ),
  BreakpointSystemEntry(
    range: RangeValues(720, 839),
    portrait: 'large tablet',
    landscape: 'large handset',
<<<<<<< HEAD
    adaptiveWindowType: AdaptiveWindowType.sm,
=======
    adaptiveWindowType: AdaptiveWindowType.small,
>>>>>>> f405aa94
    columns: 8,
    margin: 24.0,
    gutter: 24.0,
  ),
  BreakpointSystemEntry(
    range: RangeValues(840, 959),
    portrait: 'large tablet',
    landscape: 'large handset',
<<<<<<< HEAD
    adaptiveWindowType: AdaptiveWindowType.sm,
=======
    adaptiveWindowType: AdaptiveWindowType.small,
>>>>>>> f405aa94
    columns: 12,
    margin: 24.0,
    gutter: 24.0,
  ),
  BreakpointSystemEntry(
    range: RangeValues(960, 1023),
    landscape: 'small tablet',
<<<<<<< HEAD
    adaptiveWindowType: AdaptiveWindowType.sm,
=======
    adaptiveWindowType: AdaptiveWindowType.small,
>>>>>>> f405aa94
    columns: 12,
    margin: 24.0,
    gutter: 24.0,
  ),
  BreakpointSystemEntry(
    range: RangeValues(1024, 1279),
    landscape: 'large tablet',
<<<<<<< HEAD
    adaptiveWindowType: AdaptiveWindowType.md,
=======
    adaptiveWindowType: AdaptiveWindowType.medium,
>>>>>>> f405aa94
    columns: 12,
    margin: 24.0,
    gutter: 24.0,
  ),
  BreakpointSystemEntry(
    range: RangeValues(1280, 1439),
    landscape: 'large tablet',
<<<<<<< HEAD
    adaptiveWindowType: AdaptiveWindowType.md,
=======
    adaptiveWindowType: AdaptiveWindowType.medium,
>>>>>>> f405aa94
    columns: 12,
    margin: 24.0,
    gutter: 24.0,
  ),
  BreakpointSystemEntry(
    range: RangeValues(1440, 1599),
    portrait: 'small handset',
<<<<<<< HEAD
    adaptiveWindowType: AdaptiveWindowType.lg,
=======
    adaptiveWindowType: AdaptiveWindowType.large,
>>>>>>> f405aa94
    columns: 12,
    margin: 24.0,
    gutter: 24.0,
  ),
  BreakpointSystemEntry(
    range: RangeValues(1600, 1919),
    portrait: 'small handset',
<<<<<<< HEAD
    adaptiveWindowType: AdaptiveWindowType.lg,
=======
    adaptiveWindowType: AdaptiveWindowType.large,
>>>>>>> f405aa94
    columns: 12,
    margin: 24.0,
    gutter: 24.0,
  ),
  BreakpointSystemEntry(
    range: RangeValues(1920, double.infinity),
    portrait: 'small handset',
    adaptiveWindowType: AdaptiveWindowType.xlarge,
    columns: 12,
    margin: 24.0,
    gutter: 24.0,
  ),
];

/// Returns the [AdaptiveWindowType] to the user.
///
/// This is useful when the user wants to compare the MediaQuery to the current
/// window size.
AdaptiveWindowType getWindowType(BuildContext context) {
  return getBreakpointEntry(context).adaptiveWindowType;
}

/// Returns the [BreakpointSystemEntry] to the user.
///
/// Typically the developer will use the getWindowType function. Using this
/// function gives the developer access to the specific breakpoint entry and
/// it's variables.
BreakpointSystemEntry getBreakpointEntry(BuildContext context) {
  double width = MediaQuery.of(context).size.width;
  for (BreakpointSystemEntry entry in breakpointSystem) {
    if (entry.range.start <= width && width < entry.range.end + 1) {
      return entry;
    }
  }
  throw AssertionError('Something unexpected happened');
}<|MERGE_RESOLUTION|>--- conflicted
+++ resolved
@@ -14,36 +14,20 @@
 ///
 /// https://material.io/design/layout/responsive-layout-grid.html#breakpoints
 enum AdaptiveWindowType {
-<<<<<<< HEAD
-  xs,
-  sm,
-  md,
-  lg,
-  xl,
-=======
   xsmall,
   small,
   medium,
   large,
   xlarge,
->>>>>>> f405aa94
 }
 
 /// Used to set custom comparison operators for the [AdaptiveWindowType] enum.
 final Map<AdaptiveWindowType, int> _operatorMap = {
-<<<<<<< HEAD
-  AdaptiveWindowType.xs: 0,
-  AdaptiveWindowType.sm: 1,
-  AdaptiveWindowType.md: 2,
-  AdaptiveWindowType.lg: 3,
-  AdaptiveWindowType.xl: 4,
-=======
   AdaptiveWindowType.xsmall: 0,
   AdaptiveWindowType.small: 1,
   AdaptiveWindowType.medium: 2,
   AdaptiveWindowType.large: 3,
   AdaptiveWindowType.xlarge: 4,
->>>>>>> f405aa94
 };
 
 /// This extension lets you access variables associated with each window type.
@@ -52,19 +36,11 @@
     switch (this) {
       case AdaptiveWindowType.xsmall:
         return 'xsmall';
-<<<<<<< HEAD
-      case AdaptiveWindowType.sm:
-        return 'small';
-      case AdaptiveWindowType.md:
-        return 'medium';
-      case AdaptiveWindowType.lg:
-=======
       case AdaptiveWindowType.small:
         return 'small';
       case AdaptiveWindowType.medium:
         return 'medium';
       case AdaptiveWindowType.large:
->>>>>>> f405aa94
         return 'large';
       case AdaptiveWindowType.xlarge:
         return 'xlarge';
@@ -77,19 +53,11 @@
     switch (this) {
       case AdaptiveWindowType.xsmall:
         return RangeValues(0, 599);
-<<<<<<< HEAD
-      case AdaptiveWindowType.sm:
-        return RangeValues(600, 1023);
-      case AdaptiveWindowType.md:
-        return RangeValues(1024, 1439);
-      case AdaptiveWindowType.lg:
-=======
       case AdaptiveWindowType.small:
         return RangeValues(600, 1023);
       case AdaptiveWindowType.medium:
         return RangeValues(1024, 1439);
       case AdaptiveWindowType.large:
->>>>>>> f405aa94
         return RangeValues(1440, 1919);
       case AdaptiveWindowType.xlarge:
         return RangeValues(1920, double.infinity);
@@ -102,19 +70,11 @@
     switch (this) {
       case AdaptiveWindowType.xsmall:
         return RangeValues(0, 359);
-<<<<<<< HEAD
-      case AdaptiveWindowType.sm:
-        return RangeValues(360, 719);
-      case AdaptiveWindowType.md:
-        return RangeValues(720, 959);
-      case AdaptiveWindowType.lg:
-=======
       case AdaptiveWindowType.small:
         return RangeValues(360, 719);
       case AdaptiveWindowType.medium:
         return RangeValues(720, 959);
       case AdaptiveWindowType.large:
->>>>>>> f405aa94
         return RangeValues(960, 1279);
       case AdaptiveWindowType.xlarge:
         return RangeValues(1280, double.infinity);
@@ -127,19 +87,11 @@
     switch (this) {
       case AdaptiveWindowType.xsmall:
         return RangeValues(0, 959);
-<<<<<<< HEAD
-      case AdaptiveWindowType.sm:
-        return RangeValues(360, 1599);
-      case AdaptiveWindowType.md:
-        return RangeValues(720, 1919);
-      case AdaptiveWindowType.lg:
-=======
       case AdaptiveWindowType.small:
         return RangeValues(360, 1599);
       case AdaptiveWindowType.medium:
         return RangeValues(720, 1919);
       case AdaptiveWindowType.large:
->>>>>>> f405aa94
         return RangeValues(1920, double.infinity);
       case AdaptiveWindowType.xlarge:
         return RangeValues(1920, double.infinity);
@@ -253,11 +205,7 @@
     range: RangeValues(600, 719),
     portrait: 'small tablet',
     landscape: 'medium handset',
-<<<<<<< HEAD
-    adaptiveWindowType: AdaptiveWindowType.sm,
-=======
     adaptiveWindowType: AdaptiveWindowType.small,
->>>>>>> f405aa94
     columns: 8,
     margin: 16.0,
     gutter: 16.0,
@@ -266,11 +214,7 @@
     range: RangeValues(720, 839),
     portrait: 'large tablet',
     landscape: 'large handset',
-<<<<<<< HEAD
-    adaptiveWindowType: AdaptiveWindowType.sm,
-=======
     adaptiveWindowType: AdaptiveWindowType.small,
->>>>>>> f405aa94
     columns: 8,
     margin: 24.0,
     gutter: 24.0,
@@ -279,11 +223,7 @@
     range: RangeValues(840, 959),
     portrait: 'large tablet',
     landscape: 'large handset',
-<<<<<<< HEAD
-    adaptiveWindowType: AdaptiveWindowType.sm,
-=======
     adaptiveWindowType: AdaptiveWindowType.small,
->>>>>>> f405aa94
     columns: 12,
     margin: 24.0,
     gutter: 24.0,
@@ -291,11 +231,7 @@
   BreakpointSystemEntry(
     range: RangeValues(960, 1023),
     landscape: 'small tablet',
-<<<<<<< HEAD
-    adaptiveWindowType: AdaptiveWindowType.sm,
-=======
     adaptiveWindowType: AdaptiveWindowType.small,
->>>>>>> f405aa94
     columns: 12,
     margin: 24.0,
     gutter: 24.0,
@@ -303,11 +239,7 @@
   BreakpointSystemEntry(
     range: RangeValues(1024, 1279),
     landscape: 'large tablet',
-<<<<<<< HEAD
-    adaptiveWindowType: AdaptiveWindowType.md,
-=======
     adaptiveWindowType: AdaptiveWindowType.medium,
->>>>>>> f405aa94
     columns: 12,
     margin: 24.0,
     gutter: 24.0,
@@ -315,11 +247,7 @@
   BreakpointSystemEntry(
     range: RangeValues(1280, 1439),
     landscape: 'large tablet',
-<<<<<<< HEAD
-    adaptiveWindowType: AdaptiveWindowType.md,
-=======
     adaptiveWindowType: AdaptiveWindowType.medium,
->>>>>>> f405aa94
     columns: 12,
     margin: 24.0,
     gutter: 24.0,
@@ -327,11 +255,7 @@
   BreakpointSystemEntry(
     range: RangeValues(1440, 1599),
     portrait: 'small handset',
-<<<<<<< HEAD
-    adaptiveWindowType: AdaptiveWindowType.lg,
-=======
     adaptiveWindowType: AdaptiveWindowType.large,
->>>>>>> f405aa94
     columns: 12,
     margin: 24.0,
     gutter: 24.0,
@@ -339,11 +263,7 @@
   BreakpointSystemEntry(
     range: RangeValues(1600, 1919),
     portrait: 'small handset',
-<<<<<<< HEAD
-    adaptiveWindowType: AdaptiveWindowType.lg,
-=======
     adaptiveWindowType: AdaptiveWindowType.large,
->>>>>>> f405aa94
     columns: 12,
     margin: 24.0,
     gutter: 24.0,
