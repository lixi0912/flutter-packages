--- conflicted
+++ resolved
@@ -101,13 +101,8 @@
         assert(decoration == null || decoration.debugAssertIsValid()),
         assert(clipBehavior != null),
         assert(
-<<<<<<< HEAD
-            color == null || decoration == null,
-            'Cannot provide both a color and a decoration\n'
-=======
         color == null || decoration == null,
         'Cannot provide both a color and a decoration\n'
->>>>>>> f405aa94
             'To provide both, use "decoration: BoxDecoration(color: color)".'),
         super(key: key);
 
@@ -241,17 +236,6 @@
     AdaptiveWindowType currentEntry = getWindowType(context);
 
     switch (currentEntry) {
-<<<<<<< HEAD
-      case AdaptiveWindowType.xs:
-        return xs;
-      case AdaptiveWindowType.sm:
-        return sm;
-      case AdaptiveWindowType.md:
-        return md;
-      case AdaptiveWindowType.lg:
-        return lg;
-      case AdaptiveWindowType.xl:
-=======
       case AdaptiveWindowType.xsmall:
         return xs;
       case AdaptiveWindowType.small:
@@ -261,7 +245,6 @@
       case AdaptiveWindowType.large:
         return lg;
       case AdaptiveWindowType.xlarge:
->>>>>>> f405aa94
         return xl;
       default:
         throw AssertionError('Unsupported AdaptiveWindowType');
